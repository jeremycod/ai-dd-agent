--- conflicted
+++ resolved
@@ -12,7 +12,13 @@
   private readonly baseUrl: string;
   private readonly callerClientId: string;
 
-
+  /**
+   * Initializes the GraphQLClient.
+   * @param environment The deployment environment ('prod', 'qa', 'dev').
+   * @param callerClientId A unique identifier for the client making the request (e.g., your application name).
+   * @param baseDomain (Optional) The base domain for your GraphQL endpoint. Defaults to 'dpegrid.net'.
+   * Useful for testing or if your domain structure differs.
+   */
   constructor(environment: 'prod' | 'qa' | 'dev', callerClientId: string) {
 
     let envKey = '';
@@ -33,7 +39,12 @@
     this.callerClientId = callerClientId;
   }
 
-
+  /**
+   * Internal helper to make authenticated GraphQL requests.
+   * @param query The GraphQL query string.
+   * @param variables The variables to pass to the GraphQL query.
+   * @returns A promise resolving to the GraphQL response.
+   */
   private async graphqlRequest<T>(
     query: string,
     variables: Record<string, any> = {},
@@ -41,9 +52,6 @@
 
     let token: string;
     try {
-<<<<<<< HEAD
-      token = await TokenService.getInstance().getValidToken({});
-=======
       // The TokenService will check if the existing token is valid/expired.
       // If expired, it will automatically generate a new one using your symmetric key.
       if (process.env.CAPTURE_API_RESPONSES === 'true') {
@@ -55,7 +63,6 @@
           // e.g., sub: this.callerClientId, scopes: ['read:offer']
         });
       }
->>>>>>> 5252ecf8
     } catch (authError: any) {
       logger.error('Failed to obtain a valid authentication token:', authError);
       return {
@@ -83,13 +90,8 @@
 
       if (!response.ok) {
         const errorText = response.statusText;
-<<<<<<< HEAD
 
         logger.error(`GraphQL HTTP Error ${response.status}:`, errorText);
-=======
-        // Consider logging more details like response.status and the full errorText
-        logger.error(`GraphQL HTTP Error ${response.status}: ${errorText}`);
->>>>>>> 5252ecf8
         return { errors: [{ message: `HTTP Error ${response.status}: ${errorText}` }] };
       }
 
@@ -100,7 +102,13 @@
     }
   }
 
-
+  /**
+   * Fetches an offer by its ID from the GraphQL endpoint.
+   * Requires a JWT token to be set.
+   *
+   * @param offerId The ID of the offer to fetch.
+   * @returns A Promise that resolves to the Offer data or an error.
+   */
   public async fetchOffer(offerId: string): Promise<GraphQLResponse<{ offer: Offer }>> {
     return this.graphqlRequest<{ offer: Offer }>(GET_OFFER_QUERY, { offerId });
   }
